.ds q \N'34'
.TH compton\-trans 1

.SH NAME
compton\-trans \- an opacity setter tool

.SH SYNOPSIS
.nf
<<<<<<< HEAD
.B compton-trans [-w WINDOW_ID] [-n WINDOW_NAME] [-c] [-s] OPACITY
=======
.B compton-trans [-wncs] [window] opacity
>>>>>>> c883cdec
.fi

.SH DESCRIPTION
.B compton-trans
is a bash script that sets _NET_WM_WINDOW_OPACITY only using standard
command-line utilities for X11, including xprop(1) and xwininfo(1).
It is similar to other utilities like transset(1) or transset-df(1).

.SH OPTIONS
.TP
.BI \-w,\ \-window,\ \-\-window\ \fIwindow\-id\fP
Specify the window id to target.
.TP
.BI \-n,\ \-name,\ \-\-name\ \fIwindow\-name\fP
Specify and try to match a window name.
.TP
.BI \-c,\ \-current,\ \-\-current
Specify the current window as a target.
.TP
.BI \-s,\ \-select,\ \-\-select
Select target window with mouse cursor.
This is the default if no window has been specified.
.TP
.BI \-o,\ \-opacity,\ \-\-opacity\ \fIopacity\fP
Specify the new opacity value for the window. This value
can be anywhere from 1-100. If it is prefixed with a plus
or minus (+/-), this will increment or decrement from the
target window's current opacity instead.

.SH EXAMPLES
.TP
Set window id to opacity of 75%.
compton-trans -w "$WINDOWID" 75
.TP
Set window name, "urxvt", to opacity of 75%.
compton-trans -n "urxvt" 75
.TP
Set current window to opacity of 75%.
compton-trans -c 75
.TP
Select target window and set opacity to 75%.
compton-trans 75
.TP
Increment current window 5% opacity.
compton-trans -c +5
.TP
Remove opacity property of current window.
compton-trans -c none

.SH BUGS
Please report any you find to https://github.com/chjj/compton.

.SH AUTHORS
Christopher Jeffrey (https://github.com/chjj)

.SH SEE ALSO
.BR compton(1),
.BR xprop(1),
.BR xwininfo(1)<|MERGE_RESOLUTION|>--- conflicted
+++ resolved
@@ -6,11 +6,7 @@
 
 .SH SYNOPSIS
 .nf
-<<<<<<< HEAD
 .B compton-trans [-w WINDOW_ID] [-n WINDOW_NAME] [-c] [-s] OPACITY
-=======
-.B compton-trans [-wncs] [window] opacity
->>>>>>> c883cdec
 .fi
 
 .SH DESCRIPTION
@@ -21,20 +17,20 @@
 
 .SH OPTIONS
 .TP
-.BI \-w,\ \-window,\ \-\-window\ \fIwindow\-id\fP
+.BI \-w\ window\-id
 Specify the window id to target.
 .TP
-.BI \-n,\ \-name,\ \-\-name\ \fIwindow\-name\fP
+.BI \-n\ window\-name
 Specify and try to match a window name.
 .TP
-.BI \-c,\ \-current,\ \-\-current
+.BI \-c
 Specify the current window as a target.
 .TP
-.BI \-s,\ \-select,\ \-\-select
+.BI \-s
 Select target window with mouse cursor.
 This is the default if no window has been specified.
 .TP
-.BI \-o,\ \-opacity,\ \-\-opacity\ \fIopacity\fP
+.BI \-o\ opacity
 Specify the new opacity value for the window. This value
 can be anywhere from 1-100. If it is prefixed with a plus
 or minus (+/-), this will increment or decrement from the
@@ -52,13 +48,13 @@
 compton-trans -c 75
 .TP
 Select target window and set opacity to 75%.
-compton-trans 75
+compton-trans -s 75
 .TP
-Increment current window 5% opacity.
+Increment current window opacity by 5%.
 compton-trans -c +5
 .TP
-Remove opacity property of current window.
-compton-trans -c none
+Decrement current window opacity by 5%.
+compton-trans -c -- -5
 
 .SH BUGS
 Please report any you find to https://github.com/chjj/compton.
